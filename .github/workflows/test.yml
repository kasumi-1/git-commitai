name: Tests

on:
  push:
    branches: [ master ]
  pull_request:
    branches: [ master ]

jobs:
  test:
    runs-on: ubuntu-latest
    strategy:
      matrix:
        python-version: ['3.8', '3.9', '3.10', '3.11', '3.12']

    steps:
    - uses: actions/checkout@v4

    - name: Set up Python ${{ matrix.python-version }}
      uses: actions/setup-python@v5
      with:
        python-version: ${{ matrix.python-version }}

    - name: Install dependencies
      run: |
        python -m pip install --upgrade pip
        pip install -r requirements.txt

    - name: Type Check with mypy
      run: |
        mypy git_commitai.py

    - name: Run tests with coverage
      run: |
        pytest tests/ --cov=git_commitai --cov-report=xml

    - name: Upload coverage to Codecov
      uses: codecov/codecov-action@v5
      with:
        token: ${{ secrets.CODECOV_TOKEN }}

  integration-test:
    runs-on: ${{ matrix.os }}
    strategy:
      matrix:
        os: [ubuntu-latest, macos-latest, windows-latest]
        python-version: ['3.10']

    steps:
    - uses: actions/checkout@v4

    - name: Set up Python
      uses: actions/setup-python@v5
      with:
        python-version: ${{ matrix.python-version }}

    - name: Configure git
      run: |
        git config --global user.email "test@example.com"
        git config --global user.name "Test User"

    - name: Test script execution
      shell: bash
      run: |
        python git_commitai.py --help || true

<<<<<<< HEAD
    - name: Test in git repository
      shell: bash
=======
    - name: Test in git repository (Unix)
      if: runner.os != 'Windows'
>>>>>>> 031958e4
      run: |
        # Create a test file with a different name that's not in .gitignore
        echo "test content" > test_integration.txt
        git add test_integration.txt

        # Set up mock API key
        export GIT_COMMIT_AI_KEY="test-key"
        export GIT_COMMIT_AI_URL="https://api.example.com"

        # Test that script recognizes staged changes
        python git_commitai.py --help || true
    
    - name: Test in git repository (Windows)
      if: runner.os == 'Windows'
      run: |
        # Create a test file with a different name that's not in .gitignore
        echo "test content" > test_integration.txt
        git add test_integration.txt
        
        # Set up mock API key using PowerShell syntax
        $env:GIT_COMMIT_AI_KEY="test-key"
        $env:GIT_COMMIT_AI_URL="https://api.example.com"
        
        # Test that script recognizes staged changes
        python git_commitai.py --help
      shell: pwsh<|MERGE_RESOLUTION|>--- conflicted
+++ resolved
@@ -64,13 +64,8 @@
       run: |
         python git_commitai.py --help || true
 
-<<<<<<< HEAD
-    - name: Test in git repository
-      shell: bash
-=======
     - name: Test in git repository (Unix)
       if: runner.os != 'Windows'
->>>>>>> 031958e4
       run: |
         # Create a test file with a different name that's not in .gitignore
         echo "test content" > test_integration.txt
